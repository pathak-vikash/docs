--- conflicted
+++ resolved
@@ -122,8 +122,4 @@
 
 #### Registering An Artisan Command
 
-<<<<<<< HEAD
-Once your command is finished, you need to register it with Artisan so it will be available for use. This is typically done in the `app/Console/Kernel.php` file. Within this file, you will find a list of commands in the `commands` property. To register your command, simply add it to this list. When Artisan boots, all the commands listed in this property will be resolved by the [IoC container](/docs/master/container) and registered with Artisan.
-=======
-Once your command is finished, you need to register it with Artisan so it will be available for use. This is typically done in the `app/Console/Kernel.php` file. Within this file, you will find a list of commands in the `commands` property. To register your command, simply add it to this list. When Artisan boots, all the commands listed in this property will be resolved by the [service container](/docs/5.0/container) and registered with Artisan.
->>>>>>> 179221f3
+Once your command is finished, you need to register it with Artisan so it will be available for use. This is typically done in the `app/Console/Kernel.php` file. Within this file, you will find a list of commands in the `commands` property. To register your command, simply add it to this list. When Artisan boots, all the commands listed in this property will be resolved by the [service container](/docs/master/container) and registered with Artisan.