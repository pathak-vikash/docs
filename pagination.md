# Pagination

- [Configuration](#configuration)
- [Usage](#usage)
- [Appending To Pagination Links](#appending-to-pagination-links)
- [Converting To JSON](#converting-to-json)

<a name="configuration"></a>
## Configuration

In other frameworks, pagination can be very painful. Laravel makes it a breeze. Laravel can generate an intelligent "range" of links based on the current page. The generated HTML is compatible with the Bootstrap CSS framework.

<a name="usage"></a>
## Usage

There are several ways to paginate items. The simplest is by using the `paginate` method on the query builder or an Eloquent model.

#### Paginating Database Results

	$users = DB::table('users')->paginate(15);

> **Note:** Currently, pagination operations that use a `groupBy` statement cannot be executed efficiently by Laravel. If you need to use a `groupBy` with a paginated result set, it is recommended that you query the database and create a paginator manually.

#### Creating A Paginator Manually

Sometimes you may wish to create a pagination instance manually, passing it an array of items. You may do so by creating either an `Illuminate\Pagination\Paginator` or `Illuminate\Pagination\LengthAwarePaginator` instance, depending on your needs.

#### Paginating An Eloquent Model

<<<<<<< HEAD
You may also paginate [Eloquent](/docs/master/eloquent) models:
=======
You may also paginate [Eloquent](/docs/{{version}}/eloquent) models:
>>>>>>> 95f9380c

	$allUsers = User::paginate(15);

	$someUsers = User::where('votes', '>', 100)->paginate(15);

The argument passed to the `paginate` method is the number of items you wish to display per page. Once you have retrieved the results, you may display them on your view, and create the pagination links using the `render` method:

	<div class="container">
		<?php foreach ($users as $user): ?>
			<?php echo $user->name; ?>
		<?php endforeach; ?>
	</div>

	<?php echo $users->render(); ?>

This is all it takes to create a pagination system! Note that we did not have to inform the framework of the current page. Laravel will determine this for you automatically.

You may also access additional pagination information via the following methods:

- `currentPage`
- `lastPage`
- `perPage`
- `hasMorePages`
- `url`
- `nextPageUrl`
- `total`
- `count`

#### "Simple Pagination"

If you are only showing "Next" and "Previous" links in your pagination view, you have the option of using the `simplePaginate` method to perform a more efficient query. This is useful for larger datasets when you do not require the display of exact page numbers on your view:

	$someUsers = User::where('votes', '>', 100)->simplePaginate(15);

#### Customizing The Paginator URI

You may also customize the URI used by the paginator via the `setPath` method:

	$users = User::paginate();

	$users->setPath('custom/url');

The example above will create URLs like the following: http://example.com/custom/url?page=2

<a name="appending-to-pagination-links"></a>
## Appending To Pagination Links

You can add to the query string of pagination links using the `appends` method on the Paginator:

	<?php echo $users->appends(['sort' => 'votes'])->render(); ?>

This will generate URLs that look something like this:

	http://example.com/something?page=2&sort=votes

If you wish to append a "hash fragment" to the paginator's URLs, you may use the `fragment` method:

	<?php echo $users->fragment('foo')->render(); ?>

This method call will generate URLs that look something like this:

	http://example.com/something?page=2#foo

<a name="converting-to-json"></a>
## Converting To JSON

The `Paginator` class implements the `Illuminate\Contracts\Support\JsonableInterface` contract and exposes the `toJson` method. You may also convert a `Paginator` instance to JSON by returning it from a route. The JSON'd form of the instance will include some "meta" information such as `total`, `current_page`, and `last_page`. The instance's data will be available via the `data` key in the JSON array.<|MERGE_RESOLUTION|>--- conflicted
+++ resolved
@@ -27,11 +27,7 @@
 
 #### Paginating An Eloquent Model
 
-<<<<<<< HEAD
-You may also paginate [Eloquent](/docs/master/eloquent) models:
-=======
 You may also paginate [Eloquent](/docs/{{version}}/eloquent) models:
->>>>>>> 95f9380c
 
 	$allUsers = User::paginate(15);
 
