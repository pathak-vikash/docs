--- conflicted
+++ resolved
@@ -36,7 +36,6 @@
     - [Codeship](#running-tests-on-codeship)
     - [Heroku CI](#running-tests-on-heroku-ci)
     - [Travis CI](#running-tests-on-travis-ci)
-    - [GitLab CI](#running-tests-on-gitlab-ci)
 
 <a name="introduction"></a>
 ## Introduction
@@ -1352,35 +1351,4 @@
       - php artisan serve &
 
     script:
-<<<<<<< HEAD
-       - php artisan dusk
-
-<a name="running-tests-on-gitlab-ci"></a>
-### GitLab CI
-
-To run Dusk tests on [GitLab CI](https://about.gitlab.com/features/gitlab-ci-cd/), add the following to your `.gitlab-ci.yml` file:
-
-	stages:
-  	  - test
-	
-	browser_test:
-	  image: laratools/ci:7.2
-	  stage: test
-	  before_script:
-	    - composer install --prefer-dist --no-interaction --no-suggest
-	    - cp .env.testing .env
-	    - nohup php artisan serve &
-	  script:
-	    - php artisan dusk
-	  artifacts:
-	    paths:
-	      - ./tests/Browser/screenshots
-	      - ./tests/Browser/console
-	    expire_in: 7 days
-=======
-      - php artisan dusk
-
-In your `.env.testing` file, adjust the value of `APP_URL`:
-
-    APP_URL=http://127.0.0.1:8000
->>>>>>> 691d0eb1
+       - php artisan dusk