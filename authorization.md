--- conflicted
+++ resolved
@@ -6,7 +6,7 @@
     - [Authorizing Actions](#authorizing-actions-via-gates)
 - [Creating Policies](#creating-policies)
     - [Generating Policies](#generating-policies)
-	- [Registering Policies](#registering-policies)
+    - [Registering Policies](#registering-policies)
 - [Writing Policies](#writing-policies)
     - [Policy Methods](#policy-methods)
     - [Methods Without Models](#methods-without-models)
@@ -26,37 +26,8 @@
 
 It is important to not view gates and policies as mutually exclusive for your application. Most applications will most likely contain a mixture of gates and policies, and that is perfectly fine! Gates are most applicable to actions which are not related to any model or resource, such as viewing an administrator dashboard. In contrast, policies should be used when you wish to authorize an action for a particular model or resource.
 
-<<<<<<< HEAD
 <a name="gates"></a>
 ## Gates
-=======
-	<?php
-
-	namespace App\Providers;
-
-	use Illuminate\Contracts\Auth\Access\Gate as GateContract;
-	use Illuminate\Foundation\Support\Providers\AuthServiceProvider as ServiceProvider;
-
-	class AuthServiceProvider extends ServiceProvider
-	{
-	    /**
-	     * Register any application authentication / authorization services.
-	     *
-	     * @param  \Illuminate\Contracts\Auth\Access\Gate  $gate
-	     * @return void
-	     */
-	    public function boot(GateContract $gate)
-	    {
-	        $this->registerPolicies($gate);
-
-	        $gate->define('update-post', function ($user, $post) {
-	        	return $user->id == $post->user_id;
-	        });
-	    }
-	}
-
-Note that we did not check if the given `$user` is not `NULL`. The `Gate` will automatically return `false` for **all abilities** when there is not an authenticated user or a specific user has not been specified using the `forUser` method.
->>>>>>> dd34a112
 
 ### Writing Gates
 
@@ -101,7 +72,7 @@
 
 You may generate a policy using the `make:policy` [artisan command](/docs/{{version}}/artisan). The generated policy will be placed in the `app/Policies` directory. If this directory does not exist in your application, Laravel will create it for you:
 
-	php artisan make:policy PostPolicy
+    php artisan make:policy PostPolicy
 
 The `make:policy` command will generate an empty policy class. If you would like to generate a class with the basic "CRUD" policy methods already included in the class, you may specify a `--model` when executing the command:
 
@@ -114,38 +85,38 @@
 
 Once the policy exists, it needs to be registered. The `AuthServiceProvider` included with fresh Laravel applications contains a `policies` property which maps your Eloquent models to their corresponding policies. Registering a policy will instruct Laravel which policy to utilize when authorizing actions against a given model:
 
-	<?php
-
-	namespace App\Providers;
-
-	use App\Post;
-	use App\Policies\PostPolicy;
+    <?php
+
+    namespace App\Providers;
+
+    use App\Post;
+    use App\Policies\PostPolicy;
     use Illuminate\Support\Facades\Gate;
-	use Illuminate\Foundation\Support\Providers\AuthServiceProvider as ServiceProvider;
-
-	class AuthServiceProvider extends ServiceProvider
-	{
-	    /**
-	     * The policy mappings for the application.
-	     *
-	     * @var array
-	     */
-	    protected $policies = [
-	        Post::class => PostPolicy::class,
-	    ];
-
-	    /**
-	     * Register any application authentication / authorization services.
-	     *
-	     * @return void
-	     */
-	    public function boot()
-	    {
-	        $this->registerPolicies();
+    use Illuminate\Foundation\Support\Providers\AuthServiceProvider as ServiceProvider;
+
+    class AuthServiceProvider extends ServiceProvider
+    {
+        /**
+         * The policy mappings for the application.
+         *
+         * @var array
+         */
+        protected $policies = [
+            Post::class => PostPolicy::class,
+        ];
+
+        /**
+         * Register any application authentication / authorization services.
+         *
+         * @return void
+         */
+        public function boot()
+        {
+            $this->registerPolicies();
 
             //
-	    }
-	}
+        }
+    }
 
 <a name="writing-policies"></a>
 ## Writing Policies
@@ -157,27 +128,27 @@
 
 The `update` method will receive a `User` and a `Post` instance as its arguments, and should return `true` or `false` indicating whether the user is authorized to update the given `Post`. So, for this example, let's verify that the user's `id` matches the `user_id` on the post:
 
-	<?php
-
-	namespace App\Policies;
-
-	use App\User;
-	use App\Post;
-
-	class PostPolicy
-	{
-		/**
-		 * Determine if the given post can be updated by the user.
-		 *
-		 * @param  \App\User  $user
-		 * @param  \App\Post  $post
-		 * @return bool
-		 */
-	    public function update(User $user, Post $post)
-	    {
-	    	return $user->id === $post->user_id;
-	    }
-	}
+    <?php
+
+    namespace App\Policies;
+
+    use App\User;
+    use App\Post;
+
+    class PostPolicy
+    {
+        /**
+         * Determine if the given post can be updated by the user.
+         *
+         * @param  \App\User  $user
+         * @param  \App\Post  $post
+         * @return bool
+         */
+        public function update(User $user, Post $post)
+        {
+            return $user->id === $post->user_id;
+        }
+    }
 
 You may continue to define additional methods on the policy as needed for the various actions it authorizes. For example, you might define `view` or `delete` methods to authorize various `Post` actions, but remember you are free to give your policy methods any name you like.
 
@@ -248,9 +219,9 @@
 
 The `User` model that is included with your Laravel application includes two helpful methods for authorizing actions: `can` and `cant`. The `can` method receives the action you wish to authorize and the relevant model. For example, let's determine if a user is authorized to update a given `Post` model:
 
-	if ($user->can('update', $post)) {
-		//
-	}
+    if ($user->can('update', $post)) {
+        //
+    }
 
 If a [policy is registered](#registering-policies) for the given model, the `can` method will automatically call the appropriate policy and return the boolean result. If no policy is registered for the model, the `can` method will attempt to call the Closure based Gate matching the given action name.
 
@@ -341,9 +312,9 @@
 
 When writing Blade templates, you may wish to display a portion of the page only if the user is authorized to perform a given action. For example, you may wish to show an update form for a given blog post only if the user can actually update the post. In this situation, the `@can` Blade directive may be used:
 
-	@can('update', $post)
-		<!-- The Current User Can Update The Post -->
-	@endcan
+    @can('update', $post)
+        <!-- The Current User Can Update The Post -->
+    @endcan
 
 The `@can` directive is primarily a convenient short-cut for writing `@if` statements. The `@can` statement above translates to the following `@if` statement:
 
