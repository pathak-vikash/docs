# Service Providers

- [Introduction](#introduction)
- [Basic Provider Example](#basic-provider-example)
- [Registering Providers](#registering-providers)
- [Deferred Providers](#deferred-providers)

<a name="introduction"></a>
## Introduction

Service providers are the central place of all Laravel application bootstrapping. Your own application, as well as all of Laravel's core services are bootstrapped via service providers.

But, what do we mean by "bootstrapped"? In general, we mean **registering** things, including registering service container bindings, event listeners, filters, and even routes. Service providers are the central place to configure your application.

If you open the `config/app.php` file included with Laravel, you will see a `providers` array. These are all of the service provider classes that will be loaded for your application. Of course, many of them are "deferred" providers, meaning they will not be loaded on every request, but only when the services they provide are actually needed.

In this overview you will learn how to write your own service providers and register them with your Laravel application.

<a name="basic-provider-example"></a>
## Basic Provider Example

<<<<<<< HEAD
All service providers extend the `Illuminate\Support\ServiceProvider` class. This abstract class requires that you define at least one method on your provider: `register`. Within the `register` method, you should **only bind things into the [service container](/docs/master/container)**. You should never attempt to register any event listeners, routes, or any other piece of functionality within the `register` method.
=======
All service providers extend the `Illuminate\Support\ServiceProvider` class. This abstract class requires that you define at least one method on your provider: `register`. Within the `register` method, you should **only bind things into the [service container](/docs/{{version}}/container)**. You should never attempt to register any event listeners, routes, or any other piece of functionality within the `register` method.
>>>>>>> 95f9380c

The Artisan CLI can easily generate a new provider via the `make:provider` command:

	php artisan make:provider RiakServiceProvider

### The Register Method

Now, let's take a look at a basic service provider:

	<?php namespace App\Providers;

	use Riak\Connection;
	use Illuminate\Support\ServiceProvider;

	class RiakServiceProvider extends ServiceProvider {

		/**
		 * Register bindings in the container.
		 *
		 * @return void
		 */
		public function register()
		{
			$this->app->singleton('Riak\Contracts\Connection', function($app)
			{
				return new Connection($app['config']['riak']);
			});
		}

	}

<<<<<<< HEAD
This service provider only defines a `register` method, and uses that method to define an implementation of `Riak\Contracts\Connection` in the service container. If you don't understand how the service container works, don't worry, [we'll cover that soon](/docs/master/container).
=======
This service provider only defines a `register` method, and uses that method to define an implementation of `Riak\Contracts\Connection` in the service container. If you don't understand how the service container works, don't worry, [we'll cover that soon](/docs/{{version}}/container).
>>>>>>> 95f9380c

This class is namespaced under `App\Providers` since that is the default location for service providers in Laravel. However, you are free to change this as you wish. Your service providers may be placed anywhere that Composer can autoload them.

### The Boot Method

So, what if we need to register an event listener within our service provider? This should be done within the `boot` method. **This method is called after all other service providers have been registered**, meaning you have access to all other services that have been registered by the framework.

	<?php namespace App\Providers;

	use Event;
	use Illuminate\Support\ServiceProvider;

	class EventServiceProvider extends ServiceProvider {

		/**
		 * Perform post-registration booting of services.
		 *
		 * @return void
		 */
		public function boot()
		{
			Event::listen('SomeEvent', 'SomeEventHandler');
		}

		/**
		 * Register bindings in the container.
		 *
		 * @return void
		 */
		public function register()
		{
			//
		}

	}

We are able to type-hint dependencies for our `boot` method. The service container will automatically inject any dependencies you need:

	use Illuminate\Contracts\Events\Dispatcher;

	public function boot(Dispatcher $events)
	{
		$events->listen('SomeEvent', 'SomeEventHandler');
	}

<a name="registering-providers"></a>
## Registering Providers

All service providers are registered in the `config/app.php` configuration file. This file contains a `providers` array where you can list the names of your service providers. By default, a set of Laravel core service providers are listed in this array. These providers bootstrap the core Laravel components, such as the mailer, queue, cache, and others.

To register your provider, simply add it to the array:

	'providers' => [
		// Other Service Providers

		'App\Providers\AppServiceProvider',
	],

<a name="deferred-providers"></a>
## Deferred Providers

<<<<<<< HEAD
If your provider is **only** registering bindings in the [service container](/docs/master/container), you may choose to defer its registration until one of the registered bindings is actually needed. Deferring the loading of such a provider will improve the performance of your application, since it is not loaded from the filesystem on every request.
=======
If your provider is **only** registering bindings in the [service container](/docs/{{version}}/container), you may choose to defer its registration until one of the registered bindings is actually needed. Deferring the loading of such a provider will improve the performance of your application, since it is not loaded from the filesystem on every request.
>>>>>>> 95f9380c

To defer the loading of a provider, set the `defer` property to `true` and define a `provides` method. The `provides` method returns the service container bindings that the provider registers:

	<?php namespace App\Providers;

	use Riak\Connection;
	use Illuminate\Support\ServiceProvider;

	class RiakServiceProvider extends ServiceProvider {

		/**
		 * Indicates if loading of the provider is deferred.
		 *
		 * @var bool
		 */
		protected $defer = true;

		/**
		 * Register the service provider.
		 *
		 * @return void
		 */
		public function register()
		{
			$this->app->singleton('Riak\Contracts\Connection', function($app)
			{
				return new Connection($app['config']['riak']);
			});
		}

		/**
		 * Get the services provided by the provider.
		 *
		 * @return array
		 */
		public function provides()
		{
			return ['Riak\Contracts\Connection'];
		}

	}

Laravel compiles and stores a list of all of the services supplied by deferred service providers, along with the name of its service provider class. Then, only when you attempt to resolve one of these services does Laravel load the service provider.<|MERGE_RESOLUTION|>--- conflicted
+++ resolved
@@ -19,11 +19,7 @@
 <a name="basic-provider-example"></a>
 ## Basic Provider Example
 
-<<<<<<< HEAD
-All service providers extend the `Illuminate\Support\ServiceProvider` class. This abstract class requires that you define at least one method on your provider: `register`. Within the `register` method, you should **only bind things into the [service container](/docs/master/container)**. You should never attempt to register any event listeners, routes, or any other piece of functionality within the `register` method.
-=======
 All service providers extend the `Illuminate\Support\ServiceProvider` class. This abstract class requires that you define at least one method on your provider: `register`. Within the `register` method, you should **only bind things into the [service container](/docs/{{version}}/container)**. You should never attempt to register any event listeners, routes, or any other piece of functionality within the `register` method.
->>>>>>> 95f9380c
 
 The Artisan CLI can easily generate a new provider via the `make:provider` command:
 
@@ -55,11 +51,7 @@
 
 	}
 
-<<<<<<< HEAD
-This service provider only defines a `register` method, and uses that method to define an implementation of `Riak\Contracts\Connection` in the service container. If you don't understand how the service container works, don't worry, [we'll cover that soon](/docs/master/container).
-=======
 This service provider only defines a `register` method, and uses that method to define an implementation of `Riak\Contracts\Connection` in the service container. If you don't understand how the service container works, don't worry, [we'll cover that soon](/docs/{{version}}/container).
->>>>>>> 95f9380c
 
 This class is namespaced under `App\Providers` since that is the default location for service providers in Laravel. However, you are free to change this as you wish. Your service providers may be placed anywhere that Composer can autoload them.
 
@@ -121,11 +113,7 @@
 <a name="deferred-providers"></a>
 ## Deferred Providers
 
-<<<<<<< HEAD
-If your provider is **only** registering bindings in the [service container](/docs/master/container), you may choose to defer its registration until one of the registered bindings is actually needed. Deferring the loading of such a provider will improve the performance of your application, since it is not loaded from the filesystem on every request.
-=======
 If your provider is **only** registering bindings in the [service container](/docs/{{version}}/container), you may choose to defer its registration until one of the registered bindings is actually needed. Deferring the loading of such a provider will improve the performance of your application, since it is not loaded from the filesystem on every request.
->>>>>>> 95f9380c
 
 To defer the loading of a provider, set the `defer` property to `true` and define a `provides` method. The `provides` method returns the service container bindings that the provider registers:
 
