--- conflicted
+++ resolved
@@ -107,11 +107,7 @@
     cd ~/Homestead
 
     // Clone the desired release...
-<<<<<<< HEAD
-    git checkout v7.19.2
-=======
     git checkout v7.20.0
->>>>>>> c90b8773
 
 Once you have cloned the Homestead repository, run the `bash init.sh` command from the Homestead directory to create the `Homestead.yaml` configuration file. The `Homestead.yaml` file will be placed in the Homestead directory:
 
