--- conflicted
+++ resolved
@@ -65,11 +65,7 @@
 
 	}
 
-<<<<<<< HEAD
-The `attempt` method accepts an array of key / value pairs as its first argument. The `password` value will be [hashed](/docs/master/hashing). The other values in the array will be used to find the user in your database table. So, in the example above, the user will be retrieved by the value of the `email` column. If the user is found, the hashed password stored in the database will be compared with the hashed `password` value passed to the method via the array. If the two hashed passwords match, a new authenticated session will be started for the user.
-=======
 The `attempt` method accepts an array of key / value pairs as its first argument. The `password` value will be [hashed](/docs/{{version}}/hashing). The other values in the array will be used to find the user in your database table. So, in the example above, the user will be retrieved by the value of the `email` column. If the user is found, the hashed password stored in the database will be compared with the hashed `password` value passed to the method via the array. If the two hashed passwords match, a new authenticated session will be started for the user.
->>>>>>> 95f9380c
 
 The `attempt` method will return `true` if authentication was successful. Otherwise, `false` will be returned.
 
@@ -151,11 +147,7 @@
 
 #### Authentication Events
 
-<<<<<<< HEAD
-When the `attempt` method is called, the `auth.attempt` [event](/docs/master/events) will be fired. If the authentication attempt is successful and the user is logged in, the `auth.login` event will be fired as well.
-=======
 When the `attempt` method is called, the `auth.attempt` [event](/docs/{{version}}/events) will be fired. If the authentication attempt is successful and the user is logged in, the `auth.login` event will be fired as well.
->>>>>>> 95f9380c
 
 <a name="retrieving-the-authenticated-user"></a>
 ## Retrieving The Authenticated User
@@ -209,11 +201,7 @@
 
 	}
 
-<<<<<<< HEAD
-Thirdly, you may type-hint the `Illuminate\Contracts\Auth\Authenticatable` contract. This type-hint may be added to a controller constructor, controller method, or any other constructor of a class resolved by the [service container](/docs/master/container):
-=======
 Thirdly, you may type-hint the `Illuminate\Contracts\Auth\Authenticatable` contract. This type-hint may be added to a controller constructor, controller method, or any other constructor of a class resolved by the [service container](/docs/{{version}}/container):
->>>>>>> 95f9380c
 
 	<?php namespace App\Http\Controllers;
 
@@ -237,11 +225,7 @@
 <a name="protecting-routes"></a>
 ## Protecting Routes
 
-<<<<<<< HEAD
-[Route middleware](/docs/master/middleware) can be used to allow only authenticated users to access a given route. Laravel provides the `auth` middleware by default, and it is defined in `app\Http\Middleware\Authenticate.php`. All you need to do is attach it to a route definition:
-=======
 [Route middleware](/docs/{{version}}/middleware) can be used to allow only authenticated users to access a given route. Laravel provides the `auth` middleware by default, and it is defined in `app\Http\Middleware\Authenticate.php`. All you need to do is attach it to a route definition:
->>>>>>> 95f9380c
 
 	// With A Route Closure...
 
@@ -270,11 +254,7 @@
 
 #### Setting Up A Stateless HTTP Basic Filter
 
-<<<<<<< HEAD
-You may also use HTTP Basic Authentication without setting a user identifier cookie in the session, which is particularly useful for API authentication. To do so, [define a middleware](/docs/master/middleware) that calls the `onceBasic` method:
-=======
 You may also use HTTP Basic Authentication without setting a user identifier cookie in the session, which is particularly useful for API authentication. To do so, [define a middleware](/docs/{{version}}/middleware) that calls the `onceBasic` method:
->>>>>>> 95f9380c
 
 	public function handle($request, Closure $next)
 	{
@@ -320,11 +300,7 @@
 
 	"laravel/socialite": "~2.0"
 
-<<<<<<< HEAD
-Next, register the `Laravel\Socialite\SocialiteServiceProvider` in your `config/app.php` configuration file. You may also register a [facade](/docs/master/facades):
-=======
 Next, register the `Laravel\Socialite\SocialiteServiceProvider` in your `config/app.php` configuration file. You may also register a [facade](/docs/{{version}}/facades):
->>>>>>> 95f9380c
 
 	'Socialize' => 'Laravel\Socialite\Facades\Socialite',
 
