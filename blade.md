# Blade Templates

- [Introduction](#introduction)
- [Template Inheritance](#template-inheritance)
    - [Defining A Layout](#defining-a-layout)
    - [Extending A Layout](#extending-a-layout)
- [Components & Slots](#components-and-slots)
- [Displaying Data](#displaying-data)
    - [Blade & JavaScript Frameworks](#blade-and-javascript-frameworks)
- [Control Structures](#control-structures)
    - [If Statements](#if-statements)
    - [Loops](#loops)
    - [The Loop Variable](#the-loop-variable)
    - [Comments](#comments)
    - [PHP](#php)
- [Including Sub-Views](#including-sub-views)
    - [Rendering Views For Collections](#rendering-views-for-collections)
- [Stacks](#stacks)
- [Service Injection](#service-injection)
- [Extending Blade](#extending-blade)

<a name="introduction"></a>
## Introduction

Blade is the simple, yet powerful templating engine provided with Laravel. Unlike other popular PHP templating engines, Blade does not restrict you from using plain PHP code in your views. In fact, all Blade views are compiled into plain PHP code and cached until they are modified, meaning Blade adds essentially zero overhead to your application. Blade view files use the `.blade.php` file extension and are typically stored in the `resources/views` directory.

<a name="template-inheritance"></a>
## Template Inheritance

<a name="defining-a-layout"></a>
### Defining A Layout

Two of the primary benefits of using Blade are _template inheritance_ and _sections_. To get started, let's take a look at a simple example. First, we will examine a "master" page layout. Since most web applications maintain the same general layout across various pages, it's convenient to define this layout as a single Blade view:

    <!-- Stored in resources/views/layouts/app.blade.php -->

    <html>
        <head>
            <title>App Name - @yield('title')</title>
        </head>
        <body>
            @section('sidebar')
                This is the master sidebar.
            @show

            <div class="container">
                @yield('content')
            </div>
        </body>
    </html>

As you can see, this file contains typical HTML mark-up. However, take note of the `@section` and `@yield` directives. The `@section` directive, as the name implies, defines a section of content, while the `@yield` directive is used to display the contents of a given section.

Now that we have defined a layout for our application, let's define a child page that inherits the layout.

<a name="extending-a-layout"></a>
### Extending A Layout

When defining a child view, use the Blade `@extends` directive to specify which layout the child view should "inherit". Views which extend a Blade layout may inject content into the layout's sections using `@section` directives. Remember, as seen in the example above, the contents of these sections will be displayed in the layout using `@yield`:

    <!-- Stored in resources/views/child.blade.php -->

    @extends('layouts.app')

    @section('title', 'Page Title')

    @section('sidebar')
        @@parent

        <p>This is appended to the master sidebar.</p>
    @endsection

    @section('content')
        <p>This is my body content.</p>
    @endsection

In this example, the `sidebar` section is utilizing the `@@parent` directive to append (rather than overwriting) content to the layout's sidebar. The `@@parent` directive will be replaced by the content of the layout when the view is rendered.

Blade views may be returned from routes using the global `view` helper:

    Route::get('blade', function () {
        return view('child');
    });

<a name="components-and-slots"></a>
## Components & Slots

Components and slots provide similar benefits to sections and layouts; however, some may find the mental model of components and slots easier to understand. First, let's imagine a reusable "alert" component we would like to reuse throughout our application:

    <!-- /resources/views/alert.blade.php -->

    <div class="alert alert-danger">
        {{ $slot }}
    </div>

The `{{ $slot }}` variable will contain the content we wish to inject into the component. Now, to construct this component, we can use the `@component` Blade directive:

    @component('alert')
        <strong>Whoops!</strong> Something went wrong!
    @endcomponent

Sometimes it is helpful to define multiple slots for a component. Let's modify our alert component to allow for the injection of a "title". Named slots may be displayed by simply "echoing" the variable that matches their name:

    <!-- /resources/views/alert.blade.php -->

    <div class="alert alert-danger">
        <div class="alert-title">{{ $title }}</div>

        {{ $slot }}
    </div>

Now, we can inject content into the named slot using the `@slot` directive. Any content not within a `@slot` directive will be passed to the component in the `$slot` variable:

    @component('alert')
        @slot('title')
            Forbidden
        @endslot

        You are not allowed to access this resource!
    @endcomponent

#### Passing Additional Data To Components

Sometimes you may need to pass additional data to a component. For this reason, you can pass an array of data as the second argument to the `@component` directive. All of the data will be made available to the component template as variables:

    @component('alert', ['foo' => 'bar'])
        ...
    @endcomponent

<a name="displaying-data"></a>
## Displaying Data

You may display data passed to your Blade views by wrapping the variable in curly braces. For example, given the following route:

    Route::get('greeting', function () {
        return view('welcome', ['name' => 'Samantha']);
    });

You may display the contents of the `name` variable like so:

    Hello, {{ $name }}.

Of course, you are not limited to displaying the contents of the variables passed to the view. You may also echo the results of any PHP function. In fact, you can put any PHP code you wish inside of a Blade echo statement:

    The current UNIX timestamp is {{ time() }}.

> {note} Blade `{{ }}` statements are automatically sent through PHP's `htmlspecialchars` function to prevent XSS attacks.

<<<<<<< HEAD
#### Echoing Data If It Exists

Sometimes you may wish to echo a variable, but you aren't sure if the variable has been set. You can do this using PHP's null coalescing operator:

    {{ $name ?? 'Default' }}

In this example, if the `$name` variable exists, its value will be displayed. However, if it does not exist, the word `Default` will be displayed.

=======
>>>>>>> 97b3cc3b
#### Displaying Unescaped Data

By default, Blade `{{ }}` statements are automatically sent through PHP's `htmlspecialchars` function to prevent XSS attacks. If you do not want your data to be escaped, you may use the following syntax:

    Hello, {!! $name !!}.

> {note} Be very careful when echoing content that is supplied by users of your application. Always use the escaped, double curly brace syntax to prevent XSS attacks when displaying user supplied data.

<a name="blade-and-javascript-frameworks"></a>
### Blade & JavaScript Frameworks

Since many JavaScript frameworks also use "curly" braces to indicate a given expression should be displayed in the browser, you may use the `@` symbol to inform the Blade rendering engine an expression should remain untouched. For example:

    <h1>Laravel</h1>

    Hello, @{{ name }}.

In this example, the `@` symbol will be removed by Blade; however, `{{ name }}` expression will remain untouched by the Blade engine, allowing it to instead be rendered by your JavaScript framework.

#### The `@verbatim` Directive

If you are displaying JavaScript variables in a large portion of your template, you may wrap the HTML in the `@verbatim` directive so that you do not have to prefix each Blade echo statement with an `@` symbol:

    @verbatim
        <div class="container">
            Hello, {{ name }}.
        </div>
    @endverbatim

<a name="control-structures"></a>
## Control Structures

In addition to template inheritance and displaying data, Blade also provides convenient shortcuts for common PHP control structures, such as conditional statements and loops. These shortcuts provide a very clean, terse way of working with PHP control structures, while also remaining familiar to their PHP counterparts.

<a name="if-statements"></a>
### If Statements

You may construct `if` statements using the `@if`, `@elseif`, `@else`, and `@endif` directives. These directives function identically to their PHP counterparts:

    @if (count($records) === 1)
        I have one record!
    @elseif (count($records) > 1)
        I have multiple records!
    @else
        I don't have any records!
    @endif

For convenience, Blade also provides an `@unless` directive:

    @unless (Auth::check())
        You are not signed in.
    @endunless

In addition to the conditional directives already discussed, the `@isset` and `@empty` directives may be used as convenient shortcuts for their respective PHP functions:

    @isset($records)
        // $records is defined and is not null...
    @endisset

    @empty($records)
        // $records is "empty"...
    @endempty

<a name="loops"></a>
### Loops

In addition to conditional statements, Blade provides simple directives for working with PHP's loop structures. Again, each of these directives functions identically to their PHP counterparts:

    @for ($i = 0; $i < 10; $i++)
        The current value is {{ $i }}
    @endfor

    @foreach ($users as $user)
        <p>This is user {{ $user->id }}</p>
    @endforeach

    @forelse ($users as $user)
        <li>{{ $user->name }}</li>
    @empty
        <p>No users</p>
    @endforelse

    @while (true)
        <p>I'm looping forever.</p>
    @endwhile

> {tip} When looping, you may use the [loop variable](#the-loop-variable) to gain valuable information about the loop, such as whether you are in the first or last iteration through the loop.

When using loops you may also end the loop or skip the current iteration:

    @foreach ($users as $user)
        @if ($user->type == 1)
            @continue
        @endif

        <li>{{ $user->name }}</li>

        @if ($user->number == 5)
            @break
        @endif
    @endforeach

You may also include the condition with the directive declaration in one line:

    @foreach ($users as $user)
        @continue($user->type == 1)

        <li>{{ $user->name }}</li>

        @break($user->number == 5)
    @endforeach

<a name="the-loop-variable"></a>
### The Loop Variable

When looping, a `$loop` variable will be available inside of your loop. This variable provides access to some useful bits of information such as the current loop index and whether this is the first or last iteration through the loop:

    @foreach ($users as $user)
        @if ($loop->first)
            This is the first iteration.
        @endif

        @if ($loop->last)
            This is the last iteration.
        @endif

        <p>This is user {{ $user->id }}</p>
    @endforeach

If you are in a nested loop, you may access the parent loop's `$loop` variable via the `parent` property:

    @foreach ($users as $user)
        @foreach ($user->posts as $post)
            @if ($loop->parent->first)
                This is first iteration of the parent loop.
            @endif
        @endforeach
    @endforeach

The `$loop` variable also contains a variety of other useful properties:

Property  | Description
------------- | -------------
`$loop->index`  |  The index of the current loop iteration (starts at 0).
`$loop->iteration`  |  The current loop iteration (starts at 1).
`$loop->remaining`  |  The iteration remaining in the loop.
`$loop->count`  |  The total number of items in the array being iterated.
`$loop->first`  |  Whether this is the first iteration through the loop.
`$loop->last`  |  Whether this is the last iteration through the loop.
`$loop->depth`  |  The nesting level of the current loop.
`$loop->parent`  |  When in a nested loop, the parent's loop variable.

<a name="comments"></a>
### Comments

Blade also allows you to define comments in your views. However, unlike HTML comments, Blade comments are not included in the HTML returned by your application:

    {{-- This comment will not be present in the rendered HTML --}}

<a name="php"></a>
### PHP

In some situations, it's useful to embed PHP code into your views. You can use the Blade `@php` directive to execute a block of plain PHP within your template:

    @php
        //
    @endphp

> {tip} While Blade provides this feature, using it frequently may be a signal that you have too much logic embedded within your template.

<a name="including-sub-views"></a>
## Including Sub-Views

Blade's `@include` directive allows you to include a Blade view from within another view. All variables that are available to the parent view will be made available to the included view:

    <div>
        @include('shared.errors')

        <form>
            <!-- Form Contents -->
        </form>
    </div>

Even though the included view will inherit all data available in the parent view, you may also pass an array of extra data to the included view:

    @include('view.name', ['some' => 'data'])

Of course, if you attempt to `@include` a view which does not exist, Laravel will throw an error. If you would like to include a view that may or may not be present, you should use the `@includeIf` directive:

    @includeIf('view.name', ['some' => 'data'])

> {note} You should avoid using the `__DIR__` and `__FILE__` constants in your Blade views, since they will refer to the location of the cached, compiled view.

<a name="rendering-views-for-collections"></a>
### Rendering Views For Collections

You may combine loops and includes into one line with Blade's `@each` directive:

    @each('view.name', $jobs, 'job')

The first argument is the view partial to render for each element in the array or collection. The second argument is the array or collection you wish to iterate over, while the third argument is the variable name that will be assigned to the current iteration within the view. So, for example, if you are iterating over an array of `jobs`, typically you will want to access each job as a `job` variable within your view partial. The key for the current iteration will be available as the `key` variable within your view partial.

You may also pass a fourth argument to the `@each` directive. This argument determines the view that will be rendered if the given array is empty.

    @each('view.name', $jobs, 'job', 'view.empty')

<a name="stacks"></a>
## Stacks

Blade allows you to push to named stacks which can be rendered somewhere else in another view or layout. This can be particularly useful for specifying any JavaScript libraries required by your child views:

    @push('scripts')
        <script src="/example.js"></script>
    @endpush

You may push to a stack as many times as needed. To render the complete stack contents, pass the name of the stack to the `@stack` directive:

    <head>
        <!-- Head Contents -->

        @stack('scripts')
    </head>

<a name="service-injection"></a>
## Service Injection

The `@inject` directive may be used to retrieve a service from the Laravel [service container](/docs/{{version}}/container). The first argument passed to `@inject` is the name of the variable the service will be placed into, while the second argument is the class or interface name of the service you wish to resolve:

    @inject('metrics', 'App\Services\MetricsService')

    <div>
        Monthly Revenue: {{ $metrics->monthlyRevenue() }}.
    </div>

<a name="extending-blade"></a>
## Extending Blade

Blade allows you to define your own custom directives using the `directive` method. When the Blade compiler encounters the custom directive, it will call the provided callback with the expression that the directive contains.

The following example creates a `@datetime($var)` directive which formats a given `$var`, which should be an instance of `DateTime`:

    <?php

    namespace App\Providers;

    use Illuminate\Support\Facades\Blade;
    use Illuminate\Support\ServiceProvider;

    class AppServiceProvider extends ServiceProvider
    {
        /**
         * Perform post-registration booting of services.
         *
         * @return void
         */
        public function boot()
        {
            Blade::directive('datetime', function ($expression) {
                return "<?php echo ($expression)->format('m/d/Y H:i'); ?>";
            });
        }

        /**
         * Register bindings in the container.
         *
         * @return void
         */
        public function register()
        {
            //
        }
    }

As you can see, we will chain the `format` method onto whatever expression is passed into the directive. So, in this example, the final PHP generated by this directive will be:

    <?php echo ($var)->format('m/d/Y H:i'); ?>

> {note} After updating the logic of a Blade directive, you will need to delete all of the cached Blade views. The cached Blade views may be removed using the `view:clear` Artisan command.<|MERGE_RESOLUTION|>--- conflicted
+++ resolved
@@ -146,17 +146,6 @@
 
 > {note} Blade `{{ }}` statements are automatically sent through PHP's `htmlspecialchars` function to prevent XSS attacks.
 
-<<<<<<< HEAD
-#### Echoing Data If It Exists
-
-Sometimes you may wish to echo a variable, but you aren't sure if the variable has been set. You can do this using PHP's null coalescing operator:
-
-    {{ $name ?? 'Default' }}
-
-In this example, if the `$name` variable exists, its value will be displayed. However, if it does not exist, the word `Default` will be displayed.
-
-=======
->>>>>>> 97b3cc3b
 #### Displaying Unescaped Data
 
 By default, Blade `{{ }}` statements are automatically sent through PHP's `htmlspecialchars` function to prevent XSS attacks. If you do not want your data to be escaped, you may use the following syntax:
