--- conflicted
+++ resolved
@@ -33,11 +33,7 @@
 
 Update your `laravel/framework` dependency to `5.8.*` in your `composer.json` file.
 
-<<<<<<< HEAD
-Of course, don't forget to examine any 3rd party packages consumed by your application and verify you are using the proper version for Laravel 5.8 support.
-=======
-Next, examine any 3rd party packages consumed by your application and verify you are using the proper version for Laravel 5.7 support.
->>>>>>> 7d5b68ed
+Next, examine any 3rd party packages consumed by your application and verify you are using the proper version for Laravel 5.8 support.
 
 ### The `Application` Contract
 
