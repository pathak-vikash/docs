# Upgrade Guide

- [Upgrading To 4.3 From 4.2](#upgrade-4.3)
- [Upgrading To 4.2 From 4.1](#upgrade-4.2)
- [Upgrading To 4.1.29 From <= 4.1.x](#upgrade-4.1.29)
- [Upgrading To 4.1.26 From <= 4.1.25](#upgrade-4.1.26)
- [Upgrading To 4.1 From 4.0](#upgrade-4.1)

<a name="upgrade-4.3"></a>
## Upgrading To 4.3 From 4.2

<<<<<<< HEAD
### Move Routes File To Routing Directory

Within your `app` directory, you should create a `routing` directory. Move your `routes.php` and `filters.php` files into this directory. You should also `require` your `filters.php` file from the top of your `routes.php` file.

### Move Start Files Into Service Providers

All of the `app/start` file contents have been transitioned to [service providers](/docs/ioc#service-providers). This provides a better starting point for most applications, as well as gives newcomers to the framework a gentle introduction to service providers. To migrate your `start` files to the new service provider architecture, you can simply copy the files from the Laravel Github repository and paste them into a new `app/src/Providers` directory within your application. You should add this directory to your `composer.json` file so that the service providers can be loaded. You should also add the providers to your `providers` array in the `app/config/app.php` configuration file.

If you have added custom code to your start files, in most cases, you can simply copy and paste the code you have added into the `boot` method of the `AppServiceProvider` class.

### Class Loader Removed - Use Composer

The `ClassLoader` class has been removed in favor of using Composer for all auto-loading. In most cases, this will not require changes to your application. However, you should be aware that if you are using the `classmap` option for your controllers or other files, you will need to run `composer dump-autoload` when adding new classes to your application.

If you copied the `ClassLoader` call to the `AppServiceProvider` from your `start/global.php` start file, you should this call from the service provider. You should also remove the `ClassLoader` call from the `bootstrap/autoload.php` file.

### Maintenance Mode In Before Filter

If you copied the `App::down` call from your `start/global.php` file into your new `AppServiceProvider`, you should remove this call from the provider. Instead, you may add an `if` statement to your `App::before` global filter which checks for `App::isDownForMaintenance()`. If this method return `true`, you may return any maintenance response you wish.
=======
### Compile Configuration File

The `app/config/compile.php` configuration file should now follow the following format:

	<?php

	return [

		'files' => [
			//
		],

		'providers' => [
			//
		],

	];

The new `providers` option allows you to list service providers which return arrays of files from their `compiles` method.

### Beanstalk Queuing

Laravel 4.3 now requires `"pda/pheanstalk": "~3.0"` instead of `"pda/pheanstalk": "~2.1"` that Laravel 4.2 required.
>>>>>>> c528573b

<a name="upgrade-4.2"></a>
## Upgrading To 4.2 From 4.1

### PHP 5.4+

Laravel 4.2 requires PHP 5.4.0 or greater.

### Encryption Defaults

Add a new `cipher` option in your `app/config/app.php` configuration file. The value of this option should be `MCRYPT_RIJNDAEL_256`.

	'cipher' => MCRYPT_RIJNDAEL_256

This setting may be used to control the default cipher used by the Laravel encryption facilities.

> **Note:** In Laravel 4.2, the default cipher is `MCRYPT_RIJNDAEL_128` (AES), which is considered to be the most secure cipher. Changing the cipher back to `MCRYPT_RIJNDAEL_256` is required to decrypt cookies/values that were encrypted in Laravel <= 4.1

### Soft Deleting Models Now Use Traits

If you are using soft deleting models, the `softDeletes` property has been removed. You must now use the `SoftDeletingTrait` like so:

	use Illuminate\Database\Eloquent\SoftDeletingTrait;

	class User extends Eloquent {
		use SoftDeletingTrait;
	}

You must also manually add the `deleted_at` column to your `dates` property:

	class User extends Eloquent {
		use SoftDeletingTrait;

		protected $dates = ['deleted_at'];
	}

The API for all soft delete operations remains the same.

> **Note:** The `SoftDeletingTrait` can not be applied on a base model. It must be used on an actual model class.

### View / Pagination Environment Renamed

If you are directly referencing the `Illuminate\View\Environment` class or `Illuminate\Pagination\Environment` class, update your code to reference `Illuminate\View\Factory` and `Illuminate\Pagination\Factory` instead. These two classes have been renamed to better reflect their function.

### Additional Parameter On Pagination Presenter

If you are extending the `Illuminate\Pagination\Presenter` class, the abstract method `getPageLinkWrapper` signature has changed to add the `rel` argument:

	abstract public function getPageLinkWrapper($url, $page, $rel = null);

### Iron.Io Queue Encryption

If you are using the Iron.io queue driver, you will need to add a new `encrypt` option to your queue configuration file:

    'encrypt' => true

<a name="upgrade-4.1.29"></a>
## Upgrading To 4.1.29 From <= 4.1.x

Laravel 4.1.29 improves the column quoting for all database drivers. This protects your application from some mass assignment vulnerabilities when **not** using the `fillable` property on models. If you are using the `fillable` property on your models to protect against mass assignment, your application is not vulnerable. However, if you are using `guarded` and are passing a user controlled array into an "update" or "save" type function, you should upgrade to `4.1.29` immediately as your application may be at risk of mass assignment.

To upgrade to Laravel 4.1.29, simply `composer update`. No breaking changes are introduced in this release.

<a name="upgrade-4.1.26"></a>
## Upgrading To 4.1.26 From <= 4.1.25

Laravel 4.1.26 introduces security improvements for "remember me" cookies. Before this update, if a remember cookie was hijacked by another malicious user, the cookie would remain valid for a long period of time, even after the true owner of the account reset their password, logged out, etc.

This change requires the addition of a new `remember_token` column to your `users` (or equivalent) database table. After this change, a fresh token will be assigned to the user each time they login to your application. The token will also be refreshed when the user logs out of the application. The implications of this change are: if a "remember me" cookie is hijacked, simply logging out of the application will invalidate the cookie.

### Upgrade Path

First, add a new, nullable `remember_token` of VARCHAR(100), TEXT, or equivalent to your `users` table.

Next, if you are using the Eloquent authentication driver, update your `User` class with the following three methods:

	public function getRememberToken()
	{
		return $this->remember_token;
	}

	public function setRememberToken($value)
	{
		$this->remember_token = $value;
	}

	public function getRememberTokenName()
	{
		return 'remember_token';
	}

> **Note:** All existing "remember me" sessions will be invalidated by this change, so all users will be forced to re-authenticate with your application.

### Package Maintainers

Two new methods were added to the `Illuminate\Auth\UserProviderInterface` interface. Sample implementations may be found in the default drivers:

	public function retrieveByToken($identifier, $token);

	public function updateRememberToken(UserInterface $user, $token);

The `Illuminate\Auth\UserInterface` also received the three new methods described in the "Upgrade Path".

<a name="upgrade-4.1"></a>
## Upgrading To 4.1 From 4.0

### Upgrading Your Composer Dependency

To upgrade your application to Laravel 4.1, change your `laravel/framework` version to `4.1.*` in your `composer.json` file.

### Replacing Files

Replace your `public/index.php` file with [this fresh copy from the repository](https://github.com/laravel/laravel/blob/master/public/index.php).

Replace your `artisan` file with [this fresh copy from the repository](https://github.com/laravel/laravel/blob/master/artisan).

### Adding Configuration Files & Options

Update your `aliases` and `providers` arrays in your `app/config/app.php` configuration file. The updated values for these arrays can be found [in this file](https://github.com/laravel/laravel/blob/master/app/config/app.php). Be sure to add your custom and package service providers / aliases back to the arrays.

Add the new `app/config/remote.php` file [from the repository](https://github.com/laravel/laravel/blob/master/app/config/remote.php).

Add the new `expire_on_close` configuration option to your `app/config/session.php` file. The default value should be `false`.

Add the new `failed` configuration section to your `app/config/queue.php` file. Here are the default values for the section:

	'failed' => array(
		'database' => 'mysql', 'table' => 'failed_jobs',
	),

**(Optional)** Update the `pagination` configuration option in your `app/config/view.php` file to `pagination::slider-3`.

### Controller Updates

If `app/controllers/BaseController.php` has a `use` statement at the top, change `use Illuminate\Routing\Controllers\Controller;` to `use Illuminate\Routing\Controller;`.

### Password Reminders Updates

Password reminders have been overhauled for greater flexibility. You may examine the new stub controller by running the `php artisan auth:reminders-controller` Artisan command. You may also browse the [updated documentation](/docs/security#password-reminders-and-reset) and update your application accordingly.

Update your `app/lang/en/reminders.php` language file to match [this updated file](https://github.com/laravel/laravel/blob/master/app/lang/en/reminders.php).

### Environment Detection Updates

For security reasons, URL domains may no longer be used to detect your application environment. These values are easily spoofable and allow attackers to modify the environment for a request. You should convert your environment detection to use machine host names (`hostname` command on Mac, Linux, and Windows).

### Simpler Log Files

Laravel now generates a single log file: `app/storage/logs/laravel.log`. However, you may still configure this behavior in your `app/start/global.php` file.

### Removing Redirect Trailing Slash

In your `bootstrap/start.php` file, remove the call to `$app->redirectIfTrailingSlash()`. This method is no longer needed as this functionality is now handled by the `.htaccess` file included with the framework.

Next, replace your Apache `.htaccess` file with [this new one](https://github.com/laravel/laravel/blob/master/public/.htaccess) that handles trailing slashes.

### Current Route Access

The current route is now accessed via `Route::current()` instead of `Route::getCurrentRoute()`.

### Composer Update

Once you have completed the changes above, you can run the `composer update` function to update your core application files! If you receive class load errors, try running the `update` command with the `--no-scripts` option enabled like so: `composer update --no-scripts`.

### Wildcard Event Listeners

The wildcard event listeners no longer append the event to your handler functions parameters. If you require finding the event that was fired you should use `Event::firing()`.<|MERGE_RESOLUTION|>--- conflicted
+++ resolved
@@ -9,7 +9,6 @@
 <a name="upgrade-4.3"></a>
 ## Upgrading To 4.3 From 4.2
 
-<<<<<<< HEAD
 ### Move Routes File To Routing Directory
 
 Within your `app` directory, you should create a `routing` directory. Move your `routes.php` and `filters.php` files into this directory. You should also `require` your `filters.php` file from the top of your `routes.php` file.
@@ -29,7 +28,7 @@
 ### Maintenance Mode In Before Filter
 
 If you copied the `App::down` call from your `start/global.php` file into your new `AppServiceProvider`, you should remove this call from the provider. Instead, you may add an `if` statement to your `App::before` global filter which checks for `App::isDownForMaintenance()`. If this method return `true`, you may return any maintenance response you wish.
-=======
+
 ### Compile Configuration File
 
 The `app/config/compile.php` configuration file should now follow the following format:
@@ -53,7 +52,6 @@
 ### Beanstalk Queuing
 
 Laravel 4.3 now requires `"pda/pheanstalk": "~3.0"` instead of `"pda/pheanstalk": "~2.1"` that Laravel 4.2 required.
->>>>>>> c528573b
 
 <a name="upgrade-4.2"></a>
 ## Upgrading To 4.2 From 4.1
