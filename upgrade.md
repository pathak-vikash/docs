# Upgrade Guide

- [Upgrading To 7.0 From 6.x](#upgrade-7.0)

<a name="high-impact-changes"></a>
## High Impact Changes

<div class="content-list" markdown="1">
- [Symfony 5 Related Upgrades](#symfony-5-related-upgrades)
- [Authentication Scaffolding](#authentication-scaffolding)
- [Date Serialization](#date-serialization)
</div>

<a name="medium-impact-changes"></a>
## Medium Impact Changes

<div class="content-list" markdown="1">
- [CORS Support](#cors-support)
- [The `Blade::component` Method](#the-blade-component-method)
- [Blade Components & "Blade X"](#blade-components-and-blade-x)
- [Factory Types](#factory-types)
- [The `different` Validation Rule](#the-different-rule)
- [The `assertSee` Assertion](#assert-see)
- [Unique Route Names](#unique-route-names)
</div>

<a name="upgrade-7.0"></a>
## Upgrading To 7.0 From 6.x

#### Estimated Upgrade Time: 15 Minutes

> {note} We attempt to document every possible breaking change. Since some of these breaking changes are in obscure parts of the framework only a portion of these changes may actually affect your application.

### Symfony 5 Required

**Likelihood Of Impact: High**

Laravel 7 upgraded its underlying Symfony components to the 5.x series, which is now also the new minimum compatible version.

### PHP 7.2.5 Required

**Likelihood Of Impact: Low**

The new minimum PHP version is now 7.2.5.

<a name="updating-dependencies"></a>
### Updating Dependencies

Update your `laravel/framework` dependency to `^7.0` in your `composer.json` file. In addition, update your `nunomaduro/collision` dependency to `^4.1`, `phpunit/phpunit` dependency to `^8.5`, and `facade/ignition` to `^2.0`.

The following first-party packages have new major releases to support Laravel 7. If there are any, read through their individual upgrade guides before upgrading:

- [Browser Kit Testing v6.0](https://github.com/laravel/browser-kit-testing/blob/master/UPGRADE.md)
- [Envoy v2.0](https://github.com/laravel/envoy/blob/master/UPGRADE.md)
- [Horizon v4.0](https://github.com/laravel/horizon/blob/master/UPGRADE.md)
- [Nova v3.0](https://nova.laravel.com/releases)
- [Scout v8.0](https://github.com/laravel/scout/blob/master/UPGRADE.md)
- UI v2.0 (No changes necessary)

Finally, examine any other third-party packages consumed by your application and verify you are using the proper version for Laravel 7 support.

<a name="symfony-5-related-upgrades"></a>
### Symfony 5 Related Upgrades

**Likelihood Of Impact: High**

Laravel 7 utilizes the 5.x series of the Symfony components. Some minor changes to your application are required to accommodate this upgrade.

First, the `report` and `render` methods of your application's `App\Exceptions\Handler` class should accept instances of the `Throwable` interface instead of `Exception` instances:

    use Throwable;

    public function report(Throwable $exception);
    public function render($request, Throwable $exception);

Next, please update your `session` configuration file's `secure` option to have a fallback value of `null` and the `same_site` option to have a fallback value of `lax`:

    'secure' => env('SESSION_SECURE_COOKIE', null),

    'same_site' => 'lax',

### Authentication

<a name="authentication-scaffolding"></a>
#### Scaffolding

**Likelihood Of Impact: High**

All authentication scaffolding has been moved to the `laravel/ui` repository. If you are using Laravel's authentication scaffolding, you should install the `^2.0` release of this package:

    composer require laravel/ui "^2.0"

#### The `TokenRepositoryInterface`

**Likelihood Of Impact: Low**

A `recentlyCreatedToken` method has been added to the `Illuminate\Auth\Passwords\TokenRepositoryInterface` interface. If you are writing a custom implementation of this interface, you should add this method to your implementation.

### Blade

<a name="the-blade-component-method"></a>
#### The `component` Method

**Likelihood Of Impact: Medium**

The `Blade::component` method has been renamed to `Blade::aliasComponent`. Please update your calls to this method accordingly.

<a name="blade-components-and-blade-x"></a>
#### Blade Components & "Blade X"

**Likelihood Of Impact: Medium**

Laravel 7 includes first-party support for Blade "tag components". If you wish to disable Blade's built-in tag component functionality, you may call the `withoutComponentTags` method from the `boot` method of your `AppServiceProvider`:

    use Illuminate\Support\Facades\Blade;

    Blade::withoutComponentTags();

### Eloquent

#### The `addHidden` / `addVisible` Methods

**Likelihood Of Impact: Low**

The undocumented `addHidden` and `addVisible` methods have been removed. Instead, please use the `makeHidden` and `makeVisible` methods.

#### The `booting` / `booted` Methods

**Likelihood Of Impact: Low**

The `booting` and `booted` methods have been added to Eloquent to provide a place to conveniently define any logic that should execute during the model "boot" process. If you already have model methods with these names, you will need to rename your methods so they do not conflict with the newly added methods.

<a name="date-serialization"></a>
#### Date Serialization

**Likelihood Of Impact: High**

Laravel 7 uses a new date serialization format when using the `toArray` or `toJson` method on Eloquent models. To format dates for serialization, the framework now uses Carbon's `toJSON` method, which produces an ISO-8601 compatible date including timezone information and fractional seconds. In addition, this change provides better support and integration with client-side date parsing libraries.

Previously, dates would be serialized to a format like the following: `2019-12-02 20:01:00`. Dates serialized using the new format will appear like: `2019-12-02T20:01:00.283041Z`.

If you would like to keep using the previous behavior you can override the `serializeDate` method on your model:

    /**
     * Prepare a date for array / JSON serialization.
     *
     * @param  \DateTimeInterface  $date
     * @return string
     */
    protected function serializeDate(DateTimeInterface $date)
    {
        return $date->format('Y-m-d H:i:s');
    }

> {tip} This change only affects serialization of models and model collections to arrays and JSON. This change has no effect on how dates are stored in your database.

<a name="factory-types"></a>
#### Factory Types

**Likelihood Of Impact: Medium**

Laravel 7 removes the "factory types" feature. This feature has been undocumented since October 2016. If you are still using this feature, you should upgrade to [factory states](/docs/{{version}}/database-testing#factory-states), which provide more flexibility.

#### The `getOriginal` Method

**Likelihood Of Impact: Low**

The `$model->getOriginal()` method will now respect any casts defined on the model. Previously, this method returned the uncast, raw attributes. If you would like to continue retrieving the raw, uncast values, you may use the `getRawOriginal` method instead.

#### Route Binding

**Likelihood Of Impact: Low**

The `resolveRouteBinding` method of the `Illuminate\Contracts\Routing\UrlRoutable` interface now accepts a `$field` argument. If you were implementing this interface by hand, you should update your implementation.

In addition, the `resolveRouteBinding` method of the `Illuminate\Database\Eloquent\Model` class also now accepts a `$field` parameter. If you were overriding this method, you should update your method to accept this argument.

Finally, the `resolveRouteBinding` method of the `Illuminate\Http\Resources\DelegatesToResources` trait also now accepts a `$field` parameter. If you were overriding this method, you should update your method to accept this argument.

### HTTP

#### PSR-7 Compatibility

**Likelihood Of Impact: Low**

The Zend Diactoros library for generating PSR-7 responses has been deprecated. If you are using this package for PSR-7 compatibility, please install the `nyholm/psr7` Composer package instead. In addition, please install the `^2.0` release of the `symfony/psr-http-message-bridge` Composer package.

### Mail

#### Configuration File Changes

**Likelihood Of Impact: Optional**

In order to support multiple mailers, the default `mail` configuration file has changed in Laravel 7.x to include an array of `mailers`. However, in order to preserve backwards compatibility, the Laravel 6.x format of this configuration file is still supported. So, no changes are **required** when upgrading to Laravel 7.x; however, you may wish to [examine the new `mail` configuration file](https://github.com/laravel/laravel/blob/develop/config/mail.php) structure and update your file to reflect the changes.

#### Markdown Mail Template Updates

**Likelihood Of Impact: Low**

The default Markdown mail templates have been refreshed with a more professional and appealing design. In addition, the undocumented `promotion` Markdown mail component has been removed.

### Queue

#### Deprecated `--daemon` Flag Removed

**Likelihood Of Impact: Low**

The deprecated `--daemon` flag on the `queue:work` command has been removed. This flag is no longer necessary as the worker runs as a daemon by default.

### Resources

#### The `Illuminate\Http\Resources\Json\Resource` Class

**Likelihood Of Impact: Low**

The deprecated `Illuminate\Http\Resources\Json\Resource` class has been removed. Your resources should extend the `Illuminate\Http\Resources\Json\JsonResource` class instead.

### Routing

#### The Router `getRoutes` Method

**Likelihood Of Impact: Low**

The router's `getRoutes` method now returns an instance of `Illuminate\Routing\RouteCollectionInterface` instead of `Illuminate\Routing\RouteCollection`.

<<<<<<< HEAD
<a name="unique-route-names"></a>
#### Unique Route Names

**Likelihood Of Impact: Medium**

Even though never officially documented, before Laravel 7 you could technically define two different routes with the same name. In Laravel 7 this isn't possible anymore and you should always provide unique names for your routes.
=======
<a name="cors-support"></a>
#### CORS Support

**Likelihood Of Impact: Medium**

Cross-Origin Resource Sharing (CORS) support is now integrated by default. If you are using any third-party CORS libraries you are now advised to use the [new `cors` configuration file](https://github.com/laravel/laravel/blob/develop/config/cors.php) and add the `\Fruitcake\Cors\HandleCors::class` middleware to your `App\Http\Kernel` global middleware list.
>>>>>>> 3d5b1e5c

### Session

#### The `array` Session Driver

**Likelihood Of Impact: Low**

The `array` session driver data is now persistent for the current request. Previously, data stored in the `array` session could not be retrieved even during the current request.

### Testing

<a name="assert-see"></a>
#### The `assertSee` Assertion

**Likelihood Of Impact: Medium**

The `assertSee` and `assertDontSee` assertions on the `TestResponse` class will now automatically escape values. If you are manually escaping any values passed to these assertions you should no longer do so.

### Validation

<a name="the-different-rule"></a>
#### The `different` Rule

**Likelihood Of Impact: Medium**

The `different` rule will now fail if one of the specified parameters is missing from the request.

<a name="miscellaneous"></a>
### Miscellaneous

We also encourage you to view the changes in the `laravel/laravel` [GitHub repository](https://github.com/laravel/laravel). While many of these changes are not required, you may wish to keep these files in sync with your application. Some of these changes will be covered in this upgrade guide, but others, such as changes to configuration files or comments, will not be. You can easily view the changes with the [GitHub comparison tool](https://github.com/laravel/laravel/compare/6.x...master) and choose which updates are important to you.<|MERGE_RESOLUTION|>--- conflicted
+++ resolved
@@ -15,13 +15,13 @@
 ## Medium Impact Changes
 
 <div class="content-list" markdown="1">
+- [Unique Route Names](#unique-route-names)
 - [CORS Support](#cors-support)
 - [The `Blade::component` Method](#the-blade-component-method)
 - [Blade Components & "Blade X"](#blade-components-and-blade-x)
 - [Factory Types](#factory-types)
 - [The `different` Validation Rule](#the-different-rule)
 - [The `assertSee` Assertion](#assert-see)
-- [Unique Route Names](#unique-route-names)
 </div>
 
 <a name="upgrade-7.0"></a>
@@ -223,21 +223,19 @@
 
 The router's `getRoutes` method now returns an instance of `Illuminate\Routing\RouteCollectionInterface` instead of `Illuminate\Routing\RouteCollection`.
 
-<<<<<<< HEAD
 <a name="unique-route-names"></a>
 #### Unique Route Names
 
 **Likelihood Of Impact: Medium**
 
-Even though never officially documented, before Laravel 7 you could technically define two different routes with the same name. In Laravel 7 this isn't possible anymore and you should always provide unique names for your routes.
-=======
+Even though never officially documented, previous Laravel releases allow you to define two different routes with the same name. In Laravel 7 this is no longer possible and you should always provide unique names for your routes. Routes with duplicate names can cause unexpected behavior in multiple areas of the framework.
+
 <a name="cors-support"></a>
 #### CORS Support
 
 **Likelihood Of Impact: Medium**
 
 Cross-Origin Resource Sharing (CORS) support is now integrated by default. If you are using any third-party CORS libraries you are now advised to use the [new `cors` configuration file](https://github.com/laravel/laravel/blob/develop/config/cors.php) and add the `\Fruitcake\Cors\HandleCors::class` middleware to your `App\Http\Kernel` global middleware list.
->>>>>>> 3d5b1e5c
 
 ### Session
 
