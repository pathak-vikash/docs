--- conflicted
+++ resolved
@@ -274,11 +274,7 @@
         $table->string('name', 50)->nullable()->change();
     });
 
-<<<<<<< HEAD
-> {note} Modifying any column in a table that also has a column of type `enum` is not currently supported.
-=======
-> **Note:** Modifying any column in a table that also has a column of type `enum`, `json` or `jsonb` is not currently supported.
->>>>>>> dd34a112
+> {note} Modifying any column in a table that also has a column of type `enum`, `json` or `jsonb` is not currently supported.
 
 <a name="renaming-columns"></a>
 #### Renaming Columns
@@ -289,11 +285,7 @@
         $table->renameColumn('from', 'to');
     });
 
-<<<<<<< HEAD
-> {note} Renaming any column in a table that also has a column of type `enum` is not currently supported.
-=======
-> **Note:** Renaming any column in a table that also has a column of type `enum`, `json` or `jsonb` is not currently supported.
->>>>>>> dd34a112
+> {note} Renaming any column in a table that also has a column of type `enum`, `json` or `jsonb` is not currently supported.
 
 <a name="dropping-columns"></a>
 ### Dropping Columns
