--- conflicted
+++ resolved
@@ -848,19 +848,14 @@
 
 If you need even more power, you may use the `whereHas` and `orWhereHas` methods to put "where" conditions on your `has` queries. These methods allow you to add customized constraints to a relationship constraint, such as checking the content of a comment:
 
-<<<<<<< HEAD
     use Illuminate\Database\Eloquent\Builder;
-    
-    // Retrieve all posts with at least one comment containing words like foo%
-    $posts = App\Post::whereHas('comments', function (Builder $query) {
-=======
-    // Retrieve posts with at least one comment containing words like foo%
+
+    // Retrieve posts with at least one comment containing words like foo%...
     $posts = App\Post::whereHas('comments', function ($query) {
->>>>>>> 45c4a9a4
         $query->where('content', 'like', 'foo%');
     })->get();
 
-    // Retrieve posts with at least ten comments containing words like foo%
+    // Retrieve posts with at least ten comments containing words like foo%...
     $posts = App\Post::whereHas('comments', function ($query) {
         $query->where('content', 'like', 'foo%');
     }, '>=', 10)->get();
@@ -875,7 +870,7 @@
 If you need even more power, you may use the `whereDoesntHave` and `orWhereDoesntHave` methods to put "where" conditions on your `doesntHave` queries. These methods allows you to add customized constraints to a relationship constraint, such as checking the content of a comment:
 
     use Illuminate\Database\Eloquent\Builder;
-    
+
     $posts = App\Post::whereDoesntHave('comments', function (Builder $query) {
         $query->where('content', 'like', 'foo%');
     })->get();
@@ -883,7 +878,7 @@
 You may use "dot" notation to execute a query against a nested relationship. For example, the following query will retrieve all posts with comments from authors that are not banned:
 
     use Illuminate\Database\Eloquent\Builder;
-    
+
     $posts = App\Post::whereDoesntHave('comments.author', function (Builder $query) {
         $query->where('banned', 1);
     })->get();
