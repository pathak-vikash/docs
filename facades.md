--- conflicted
+++ resolved
@@ -10,19 +10,11 @@
 <a name="introduction"></a>
 ## Introduction
 
-<<<<<<< HEAD
-Facades provide a "static" interface to classes that are available in the application's [service container](/docs/master/container). Laravel ships with many facades, and you have probably been using them without even knowing it! Laravel "facades" serve as "static proxies" to underlying classes in the service container, providing the benefit of a terse, expressive syntax while maintaining more testability and flexibility than traditional static methods.
-
-Occasionally, you may wish to create your own facades for your application's and packages, so let's explore the concept, development and usage of these classes.
-
-> **Note:** Before digging into facades, it is strongly recommended that you become very familiar with the Laravel [service container](/docs/master/container).
-=======
 Facades provide a "static" interface to classes that are available in the application's [service container](/docs/{{version}}/container). Laravel ships with many facades, and you have probably been using them without even knowing it! Laravel "facades" serve as "static proxies" to underlying classes in the service container, providing the benefit of a terse, expressive syntax while maintaining more testability and flexibility than traditional static methods.
 
 Occasionally, you may wish to create your own facades for your application's and packages, so let's explore the concept, development and usage of these classes.
 
 > **Note:** Before digging into facades, it is strongly recommended that you become very familiar with the Laravel [service container](/docs/{{version}}/container).
->>>>>>> 95f9380c
 
 <a name="explanation"></a>
 ## Explanation
@@ -114,11 +106,7 @@
 		return new \PaymentGateway\Payment;
 	});
 
-<<<<<<< HEAD
-A great place to register this binding would be to create a new [service provider](/docs/master/container#service-providers) named `PaymentServiceProvider`, and add this binding to the `register` method. You can then configure Laravel to load your service provider from the `config/app.php` configuration file.
-=======
 A great place to register this binding would be to create a new [service provider](/docs/{{version}}/container#service-providers) named `PaymentServiceProvider`, and add this binding to the `register` method. You can then configure Laravel to load your service provider from the `config/app.php` configuration file.
->>>>>>> 95f9380c
 
 Next, we can create our own facade class:
 
